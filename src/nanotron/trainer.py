import datetime
import json
import os
import shutil
import sys
import time
from dataclasses import asdict
from pathlib import Path
from pprint import pformat
from typing import Callable, Dict, Iterable, Iterator, List, Optional, Tuple, Union, Type

import numpy as np
import torch
from nanotron import logging
from nanotron.config import (
    Config,
    ExistingCheckpointInit,
    ParallelismArgs,
    RandomInit,
    get_config_from_file,
)
<<<<<<< HEAD
from nanotron.core import distributed as dist
from nanotron.core.clip_grads import clip_grad_norm
from nanotron.core.parallel.data_parallelism.utils import sync_gradients_across_dp
from nanotron.core.parallel.parameters import NanotronParameter, sanity_check
from nanotron.core.parallel.pipeline_parallelism.block import PipelineBlock
from nanotron.core.parallel.pipeline_parallelism.engine import (
=======
from nanotron import distributed as dist
from nanotron.optim.clip_grads import clip_grad_norm
from nanotron.parallel.data_parallel.utils import sync_gradients_across_dp
from nanotron.parallel.parameters import NanotronParameter, check_model_has_grad, sanity_check
from nanotron.parallel.pipeline_parallel.block import PipelineBlock
from nanotron.parallel.pipeline_parallel.engine import (
>>>>>>> 2be81dc3
    PipelineEngine,
)
from nanotron.parallel.pipeline_parallel.tensor_pointer import TensorPointer
from nanotron.parallel.pipeline_parallel.utils import get_pp_rank_of
from nanotron.parallel.tensor_parallel.nn import (
    TensorParallelLinearMode,
    TensorParallelRowLinear,
)
from nanotron.parallel.tied_parameters import (
    create_pg_for_tied_weights,
    get_tied_id_to_param,
    sync_tied_weights_gradients,
    tie_parameters,
)
from nanotron.random import (
    set_random_seed,
)
from nanotron.utils import init_method_normal, scaled_init_method_normal, init_on_device_and_dtype
from nanotron.sanity_checks import assert_tensor_synced_across_pg
from nanotron.dataloader import sanity_check_dataloader
from nanotron.parallel import ParallelContext
from nanotron.helpers import (
    _vocab_size_with_padding,
    get_profiler,
    init_optimizer_and_grad_accumulator,
    init_random_states,
    log_throughput,
    lr_scheduler_builder,
)
from nanotron.sanity_checks import (
    after_tbi_sanity_checks,
    before_tbi_sanity_checks,
    before_optim_step_sanity_checks,
    after_optim_step_sanity_checks
)
from nanotron.logging import LoggerWriter, LogItem, human_format, log_rank, set_logger_verbosity_format
from nanotron.models import NanotronModel
from nanotron.serialize import (
    load_lr_scheduler,
    load_meta,
    load_optimizer,
    load_weights,
    parse_ckpt_path,
    save,
    save_random_states,
)
from torch.nn.parallel import DistributedDataParallel

if int(os.environ.get("USE_FAST", 0)) == 1:
    # We import the fast versions
    from nanotron.models.fast.falcon import FalconForTraining
    from nanotron.models.fast.gpt2 import GPTForTraining
    from nanotron.models.fast.llama import LlamaForTraining, RotaryEmbedding
    from nanotron.models.fast.starcoder2 import Starcoder2ForTraining
else:
    from nanotron.models.falcon import FalconForTraining
    from nanotron.models.gpt2 import GPTForTraining
    from nanotron.models.llama import LlamaForTraining, RotaryEmbedding
    from nanotron.models.fast.starcoder2 import Starcoder2ForTraining

logger = logging.get_logger(__name__)

# Reduce the logging noise from torch.distributed when creating new process groups
dist_logger = logging.get_logger(dist.dist.__name__)
dist_logger.setLevel(logging.WARNING)

CONFIG_TO_MODEL_CLASS = {
    "LlamaConfig": LlamaForTraining,
    "GPTBigCodeConfig": GPTForTraining,
    "FalconConfig": FalconForTraining,
    "RWConfig": FalconForTraining,
    "Starcoder2Config": Starcoder2ForTraining,
}


class DistributedTrainer:
    def __init__(self, config_or_config_file: Union[Config, str], config_class: Type[Config] = Config):
        super().__init__()
        self.config = get_config_from_file(config_or_config_file, config_class=config_class)
        self.model_config = self.config.model.model_config

        ########################################
        ## We start with setting up loggers and process groups
        ########################################

        # Initialise all process groups
        self.parallel_context = ParallelContext(
            tensor_parallel_size=self.config.parallelism.tp,
            pipeline_parallel_size=self.config.parallelism.pp,
            data_parallel_size=self.config.parallelism.dp,
        )

        self.pre_init()

        # Set log levels
        if dist.get_rank(self.parallel_context.world_pg) == 0:
            if self.config.logging.log_level is not None:
                set_logger_verbosity_format(self.config.logging.log_level, parallel_context=self.parallel_context)
        else:
            if self.config.logging.log_level_replica is not None:
                set_logger_verbosity_format(
                    self.config.logging.log_level_replica, parallel_context=self.parallel_context
                )

        # Log benchmark info
        if os.environ.get("NANOTRON_BENCHMARK", "0") == "1":
            log_throughput(self.config, self.parallel_context)

        ########################################
        ## Setting up our model, optimizers, schedulers, etc.
        ########################################

        # Set random states
        set_random_seed(self.config.general.seed)

        # Init model and build on pp ranks
        self.random_states = init_random_states(
            parallel_config=self.config.parallelism, tp_pg=self.parallel_context.tp_pg
        )
        self.model = self.init_model()  # Defines self.model
        self.normalized_model: NanotronModel = self.model.module if isinstance(self.model, DistributedDataParallel) else self.model

        # Init optimizer
        self.optimizer, self.grad_accumulator = init_optimizer_and_grad_accumulator(
            model=self.model, optimizer_args=self.config.optimizer, parallel_context=self.parallel_context
        )
        if self.init_checkpoint_path is not None:
            load_optimizer(
<<<<<<< HEAD
                param_shard_metadata=self.param_shard_metadata,
                model=self.model,
                optimizer=self.optimizer,
                parallel_context=self.parallel_context,
                root_folder=checkpoint_path,
=======
                optimizer=self.optimizer, parallel_context=self.parallel_context, root_folder=self.init_checkpoint_path
>>>>>>> 2be81dc3
            )

        # Init learning rate scheduler
        self.lr_scheduler = lr_scheduler_builder(
            optimizer=self.optimizer,
            lr_scheduler_args=self.config.optimizer.learning_rate_scheduler,
            total_training_steps=self.config.tokens.train_steps,
        )
        if self.init_checkpoint_path is not None:
            load_lr_scheduler(
                lr_scheduler=self.lr_scheduler,
                root_folder=self.init_checkpoint_path,
            )

        # Define iteration start state
        self.start_iteration_step: int
        self.consumed_train_samples: int
        if self.init_checkpoint_path is not None:
            checkpoint_metadata = load_meta(parallel_context=self.parallel_context, root_folder=self.init_checkpoint_path)
            log_rank(str(checkpoint_metadata), logger=logger, level=logging.INFO, rank=0)
            self.start_iteration_step = checkpoint_metadata.metas["last_train_step"]
            self.consumed_train_samples = checkpoint_metadata.metas["consumed_train_samples"]
            assert (
                self.config.tokens.train_steps > self.start_iteration_step
            ), f"Loaded checkpoint has already trained {self.start_iteration_step} batches, you need to specify a higher `config.tokens.train_steps`"
        else:
            self.start_iteration_step = 0
            self.consumed_train_samples = 0

        # Setup tensorboard write and log writers on output rank
        self.logger_ranks = self.parallel_context.world_rank_matrix[
            self.normalized_model.output_pp_rank, 0, 0
        ].flatten()
        self.loggerwriter = self.setup_log_writers()

        # Log where each module is instantiated
        self.normalized_model.log_modules(level=logging.DEBUG, group=self.parallel_context.world_pg, rank=0)

        self.micro_batch_size = self.config.tokens.micro_batch_size
        self.n_micro_batches_per_batch = self.config.tokens.batch_accumulation_per_replica
        self.global_batch_size = (
            self.micro_batch_size * self.n_micro_batches_per_batch * self.parallel_context.dp_pg.size()
        )
        self.sequence_length = self.config.tokens.sequence_length
        self.iteration_step = self.start_iteration_step
        self.limit_val_batches = self.config.tokens.limit_val_batches

        self.post_init()

    def pre_init(self):
        pass

    def post_init(self):
        pass

    def pre_training(self, *args, **kwargs):
        pass

    def post_train_step(self):
        pass

    def post_training(self):
        pass

    def train(
        self,
        dataloader_or_dls: Union[Iterator[Dict[str, Union[torch.Tensor, TensorPointer]]], Tuple[Iterator, ...]],
        **kwargs,
    ) -> None:
        self.pre_training(**kwargs)

        if self.config.checkpoints.save_initial_state and self.init_checkpoint_path is None:
            self.save_checkpoint()

        if isinstance(dataloader_or_dls, tuple):
            dataloader_or_dls[1] if len(dataloader_or_dls) > 1 else None
            dataloader_or_dls[2] if len(dataloader_or_dls) > 2 else None
            dataloader = dataloader_or_dls[0]
        else:
            dataloader = dataloader_or_dls
        dataloader = sanity_check_dataloader(
            dataloader=dataloader, parallel_context=self.parallel_context, config=self.config
        )

        self.pipeline_engine: PipelineEngine = self.config.parallelism.pp_engine

        self.pipeline_engine.nb_microbatches = self.n_micro_batches_per_batch

        log_rank(
            f"[Start training] datetime: {datetime.datetime.now()} | mbs: {self.micro_batch_size} | grad_accum: {self.n_micro_batches_per_batch} | global_batch_size: {self.global_batch_size} | sequence_length: {self.sequence_length} | train_steps: {self.config.tokens.train_steps} | start_iteration_step: {self.start_iteration_step} | consumed_train_samples: {self.consumed_train_samples}",  # noqa
            logger=logger,
            level=logging.INFO,
            rank=0,
        )
        # TODO @nouamanetazi: refactor this
        # Useful mapping
        self.normalized_model = self.model.module if isinstance(self.model, DistributedDataParallel) else self.model
        self.normalized_model.module_id_to_prefix = {
            id(module): f"{module_name}." for module_name, module in self.normalized_model.named_modules()
        }
        # Fix the root_model
        self.normalized_model.module_id_to_prefix[id(self.normalized_model)] = ""

        prof = get_profiler(config=self.config)
        torch.cuda.empty_cache()
        with prof:
            for self.iteration_step in range(self.start_iteration_step + 1, self.config.tokens.train_steps + 1):
                if isinstance(prof, torch.profiler.profile):
                    prof.step()
                self.iteration_start_time = time.time()

                # Training step
                outputs, loss_avg = self.training_step(dataloader=dataloader)

                # Training Logs
                self.consumed_train_samples += self.global_batch_size

                if (self.iteration_step - 1) % self.config.logging.iteration_step_info_interval == 0:
                    self.train_step_logs(outputs=outputs, loss_avg=loss_avg)

                # Checkpoint
                if self.iteration_step % self.config.checkpoints.checkpoint_interval == 0:
                    self.save_checkpoint()

        self.post_training()

    def training_step(
        self, dataloader: Iterator[Dict[str, Union[torch.Tensor, TensorPointer]]]
    ) -> Tuple[Iterable[Dict], Optional[torch.Tensor]]:
        before_tbi_sanity_checks(self.config, self.parallel_context, self.normalized_model, self.grad_accumulator)

        if self.iteration_step < 5:
            log_rank(
                f"[Before train batch iter] Memory usage: {torch.cuda.memory_allocated() / 1024**2:.2f}MiB."
                f" Peak allocated {torch.cuda.max_memory_allocated() / 1024**2:.2f}MiB."
                f" Peak reserved: {torch.cuda.max_memory_reserved() / 1024**2:.2f}MiB",
                logger=logger,
                level=logging.INFO,
                group=self.parallel_context.world_pg,
                rank=0,
            )
            torch.cuda.reset_peak_memory_stats()

        outputs = self.pipeline_engine.train_batch_iter(
            model=self.model,
            pg=self.parallel_context.pp_pg,
            batch=(next(dataloader) for _ in range(self.n_micro_batches_per_batch)),
            nb_microbatches=self.n_micro_batches_per_batch,
            grad_accumulator=self.grad_accumulator,
        )

        if self.iteration_step < 5:
            log_rank(
                f"[After train batch iter] Memory usage: {torch.cuda.memory_allocated() / 1024**2:.2f}MiB."
                f" Peak allocated {torch.cuda.max_memory_allocated() / 1024**2:.2f}MiB."
                f" Peak reserved: {torch.cuda.max_memory_reserved() / 1024**2:.2f}MiB",
                logger=logger,
                level=logging.INFO,
                group=self.parallel_context.world_pg,
                rank=0,
            )
            torch.cuda.reset_peak_memory_stats()

        after_tbi_sanity_checks(self.config, self.parallel_context, self.normalized_model, self.grad_accumulator)

        if isinstance(self.model, DistributedDataParallel) and self.grad_accumulator is not None:
            # Wait for fp32 grads allreduce to finish to make sure grads are synced across DP
            assert (
                self.grad_accumulator.fp32_grads_allreduce_handle is not None
            ), "No fp32_grads_allreduce_handle maybe you're using only a single training process"
            self.grad_accumulator.fp32_grads_allreduce_handle.wait()

        # Sync tied weights
        if not isinstance(self.model, DistributedDataParallel):
            # Manually sync across DP if it's not handled by DDP
            sync_gradients_across_dp(
                module=self.model,
                dp_pg=self.parallel_context.dp_pg,
                reduce_op=dist.ReduceOp.AVG,
                # TODO @thomasw21: This is too memory hungry, instead we run all_reduce
                reduce_scatter=False,  # optimizer.inherit_from(ZeroDistributedOptimizer),
                grad_accumulator=self.grad_accumulator,
            )

        # TODO @nouamane: Put this in hooks so we can overlap communication with gradient computation on the last backward pass.
        sync_tied_weights_gradients(
            module=self.normalized_model,
            parallel_context=self.parallel_context,
            grad_accumulator=self.grad_accumulator,
        )

        # Clip gradients
        if self.config.optimizer.clip_grad is not None:
            # Normalize DDP
            named_parameters = [
                (
                    param.get_tied_info().get_full_name_from_module_id_to_prefix(
                        module_id_to_prefix=self.module_id_to_prefix
                    )
                    if param.is_tied
                    else name,
                    param,
                )
                for name, param in self.normalized_model.named_parameters()
                if param.requires_grad
            ]
            # TODO @nouamane: we need to split `world_rank_matrix` along PP axis, to separate ref from active model
            self.grad_norm_unclipped = clip_grad_norm(
                mp_pg=self.parallel_context.world_ranks_to_pg[
                    tuple(
                        sorted(
                            self.parallel_context.world_rank_matrix[
                                :, dist.get_rank(self.parallel_context.dp_pg), :
                            ].reshape(-1)
                        )
                    )
                ],
                named_parameters=named_parameters,
                grad_accumulator=self.grad_accumulator,
                max_norm=self.config.optimizer.clip_grad,
            )

        before_optim_step_sanity_checks(self.config, self.parallel_context, self.normalized_model, self.grad_accumulator)

        # Compute DP average loss and overlap with optimizer step
        if isinstance(outputs[0]["loss"], torch.Tensor):
            # This is an average on only one data rank.
            loss_avg = torch.stack(
                [output["loss"] for output in outputs]
            ).sum()  # already divided by n_micro_batches_per_batch
            # sync loss across DP
            handle = dist.all_reduce(loss_avg, group=self.parallel_context.dp_pg, async_op=True, op=dist.ReduceOp.AVG)
        else:
            loss_avg = None
            handle = None

        # Apply gradient
        self.optimizer.step()
        self.optimizer.zero_grad()

        # Update the learning rate
        self.lr_scheduler.step()

        after_optim_step_sanity_checks(self.config, self.parallel_context, self.normalized_model, self.grad_accumulator)

        if handle is not None:
            handle.wait()

        self.post_train_step()

        return outputs, loss_avg

    def validation_step(self, dataloader: Iterator[Dict[str, Union[torch.Tensor, TensorPointer]]]) -> Iterable[Dict]:
        outputs = self.pipeline_engine.validate_batch_iter(
            model=self.model,
            batch=(next(dataloader) for _ in range(self.limit_val_batches)),
            nb_microbatches=self.limit_val_batches,
        )
        return outputs

    def train_step_logs(
        self,
        outputs: Iterable[Dict[str, Union[torch.Tensor, TensorPointer]]],
        loss_avg: Optional[torch.Tensor],
    ) -> None:
        # TODO @nouamanetazi: Megatron-LM seems to be using a barrier to report their interval time. Check if this is necessary. https://github.com/NouamaneTazi/Megatron-LM/blob/e241a96c3085b18e36c6cee1d68a8155de77b5a6/megatron/training.py#L607
        dist.barrier()
        torch.cuda.synchronize()
        elapsed_time_per_iteration_ms = (time.time() - self.iteration_start_time) * 1000
        tokens_per_sec = (
            self.global_batch_size * self.sequence_length / (elapsed_time_per_iteration_ms / 1000)
        )  # tokens_per_sec is calculated using sequence_length
        model_tflops, hardware_tflops = self.normalized_model.get_flops_per_sec(
            iteration_time_in_sec=elapsed_time_per_iteration_ms / 1000,
            sequence_length=self.sequence_length,
            global_batch_size=self.global_batch_size,
        )

        if dist.get_rank(self.parallel_context.world_pg) in self.logger_ranks:
            assert self.loggerwriter is not None, "loggerwriter should be defined on logger ranks"

            lr = self.lr_scheduler.get_last_lr()[0]

            log_entries = [
                # LogItem("consumed_samples", self.consumed_train_samples, "human_format"),  # , "12d"),
                LogItem(
                    "consumed_tokens", self.consumed_train_samples * self.config.tokens.sequence_length, "human_format"
                ),  # , "12d"),
                LogItem("elapsed_time_per_iteration_ms", elapsed_time_per_iteration_ms, "human_format"),  # , ".1f"),
                LogItem("tokens_per_sec", tokens_per_sec, "human_format"),  # , "1.6E"),
                LogItem(
                    "tokens_per_sec_per_gpu", tokens_per_sec / self.parallel_context.world_pg.size(), "human_format"
                ),  # , "1.6E"),
                LogItem("global_batch_size", self.global_batch_size, "human_format"),  # , "5d"),
                LogItem("lm_loss", loss_avg.item(), "human_format"),  # , "1.6E"),
                LogItem("lr", lr, "human_format"),  # , ".3E"),
                LogItem("model_tflops_per_gpu", model_tflops, "human_format"),  # , ".2f"),
                LogItem("hardware_tflops_per_gpu", hardware_tflops, "human_format"),  # , ".2f"),
            ]

            if self.config.optimizer.clip_grad is not None:
                log_entries.append(LogItem("grad_norm", self.grad_norm_unclipped.item(), "human_format"))  # , ".3f"))

            # Log not too often the memory
            if self.iteration_step < 5 or (self.iteration_step - 1) % self.config.checkpoints.checkpoint_interval == 0:
                total, used, free = shutil.disk_usage("/")
                log_entries.extend(
                    [
                        LogItem(
                            "cuda_memory_allocated", torch.cuda.memory_allocated(), "human_format"
                        ),  #  / 1024**2, ".2f"),
                        LogItem(
                            "cuda_max_memory_reserved", torch.cuda.max_memory_reserved(), "human_format"
                        ),  #  / 1024**2, ".2f"),
                        LogItem("hd_total_memory_tb", total, "human_format"),  #  / (2**40), ".2f"),
                        LogItem("hd_used_memory_tb", used, "human_format"),  #  / (2**40), ".2f"),
                        LogItem("hd_free_memory_tb", free, "human_format"),  #  / (2**40), ".2f"),
                    ]
                )

            self.loggerwriter.add_scalars_from_list(log_entries, self.iteration_step)

        # Nanotron Benchmark mode: we log the throughput and exit
        if os.environ.get("NANOTRON_BENCHMARK", "0") == "1" and self.iteration_step == 3:
            log_throughput(
                self.config,
                self.parallel_context,
                model_tflops,
                hardware_tflops,
                tokens_per_sec,
            )
            log_rank("Throughput logging complete", logger=logger, level=logging.INFO)
            if "SLURM_JOB_ID" in os.environ:
                os.system("scancel " + os.environ["SLURM_JOB_ID"])
            else:
                exit(0)

    @staticmethod
    def build_model(
        model_builder: Callable[[], NanotronModel],
        parallel_context: ParallelContext,
        dtype: torch.dtype,
        target_pp_ranks: Optional[List[int]] = None,
        device: Optional[torch.device] = torch.device("cuda"),
    ) -> NanotronModel:
        """Build the model and set the pp ranks for each pipeline block."""
        # TODO: classes dont take same args
        log_rank("Building model..", logger=logger, level=logging.INFO, rank=0, group=parallel_context.world_pg)
        model: NanotronModel = model_builder()

        # If no target pp ranks are specified, we assume that we want to use all pp ranks
        if target_pp_ranks is None:
            pp_size = parallel_context.pp_pg.size()
            target_pp_ranks = list(range(pp_size))
        else:
            pp_size = len(target_pp_ranks)

        # Set rank for each pipeline block
        log_rank(
            "Setting PP block ranks..", logger=logger, level=logging.INFO, rank=0, group=parallel_context.world_pg
        )
        pipeline_blocks = [module for name, module in model.named_modules() if isinstance(module, PipelineBlock)]
        # "cuda" is already defaulted for each process to it's own cuda device
        with init_on_device_and_dtype(device=device, dtype=dtype):
            # TODO: https://github.com/huggingface/nanotron/issues/65

            # Balance compute across PP blocks
            block_compute_costs = model.get_block_compute_costs()
            block_cumulative_costs = np.cumsum(
                [
                    block_compute_costs[module.module_builder] if module.module_builder in block_compute_costs else 0
                    for module in pipeline_blocks
                ]
            )

            thresholds = [block_cumulative_costs[-1] * ((rank + 1) / pp_size) for rank in range(pp_size)]
            assert thresholds[-1] >= block_cumulative_costs[-1]
            target_pp_rank_idx = 0
            for block, cumulative_cost in zip(pipeline_blocks, block_cumulative_costs):
                assert target_pp_rank_idx < pp_size
                block.build_and_set_rank(target_pp_ranks[target_pp_rank_idx])

                if cumulative_cost > thresholds[target_pp_rank_idx]:
                    target_pp_rank_idx += 1

            model.input_pp_rank = target_pp_ranks[0]
            model.output_pp_rank = target_pp_ranks[target_pp_rank_idx]
        return model

    def init_model(self) -> Union[NanotronModel, DistributedDataParallel]:
        """Initialize the model and load weights from checkpoint if needed."""
        # TODO: add max_position_embeddings
        self.model_config.vocab_size = _vocab_size_with_padding(
            self.model_config.vocab_size,
            pg_size=self.parallel_context.tp_pg.size(),
            make_vocab_size_divisible_by=self.config.model.make_vocab_size_divisible_by,
        )

        if (
            getattr(self.model_config, "max_position_embeddings", None) is not None
            and self.model_config.max_position_embeddings != self.config.tokens.sequence_length
        ):
            if isinstance(self.config.model.init_method, ExistingCheckpointInit):
                log_rank(
                    f"Finetuning a model with a sequence length {self.config.tokens.sequence_length} that is different from the checkpoint's max_position_embeddings {self.model_config.max_position_embeddings}.",  # noqa
                    logger=logger,
                    level=logging.WARNING,
                    rank=0,
                )
            else:
                log_rank(
                    f"Setting max_position_embeddings to {self.config.tokens.sequence_length}. Previous value was {self.model_config.max_position_embeddings}.",
                    logger=logger,
                    level=logging.INFO,
                    rank=0,
                )
                self.model_config.max_position_embeddings = self.config.tokens.sequence_length

        # log_rank(pformat(self.config), logger=logger, level=logging.INFO, rank=0)
        log_rank(pformat(self.config), logger=logger, level=logging.INFO, rank=0)
        log_rank(pformat(self.model_config), logger=logger, level=logging.INFO, rank=0)

        model_config_cls = self.model_config.__class__.__name__
        assert (
            model_config_cls in CONFIG_TO_MODEL_CLASS
        ), f"Unsupported model config {model_config_cls}. Only {CONFIG_TO_MODEL_CLASS.keys()} are supported"

        model = self._init_model(
            model_builder=lambda: CONFIG_TO_MODEL_CLASS[model_config_cls](
                config=self.model_config,
                parallel_context=self.parallel_context,
                parallel_config=self.config.parallelism,
                random_states=self.random_states,
            ),
        )
        normalized_model = model.module if isinstance(model, DistributedDataParallel) else model

        # Load or initialize model weights
        self.init_checkpoint_path = parse_ckpt_path(config=self.config)
        reloaded_from_checkpoint = False
        if self.init_checkpoint_path is not None:
            # Reload from a training checkpoint
<<<<<<< HEAD
            log_rank(f"Loading weights from {checkpoint_path}", logger=logger, level=logging.INFO, rank=0)
            # TODO(xrsrke): decouple load_weights, and load_optimizer
            self.param_shard_metadata = load_weights(
                model=normalized_model, parallel_context=self.parallel_context, root_folder=checkpoint_path
            )
=======
            log_rank(f"Loading weights from {self.init_checkpoint_path}", logger=logger, level=logging.INFO, rank=0)
            load_weights(model=normalized_model, parallel_context=self.parallel_context, root_folder=self.init_checkpoint_path)
>>>>>>> 2be81dc3
            reloaded_from_checkpoint = True
        if not reloaded_from_checkpoint:
            log_rank("No checkpoint path provided.", logger=logger, level=logging.INFO)
            if isinstance(self.config.model.init_method, ExistingCheckpointInit):
                # Initialize model from an pretrained model checkpoint
                self.param_shard_metadata = load_weights(
                    model=normalized_model,
                    parallel_context=self.parallel_context,
                    root_folder=self.config.model.init_method.path,
                )
            elif isinstance(self.config.model.init_method, RandomInit):
                # Initialize model randomly
                normalized_model.init_model_randomly(
                    init_method=init_method_normal(self.config.model.init_method.std),
                    scaled_init_method=scaled_init_method_normal(
                        self.config.model.init_method.std, self.model_config.num_hidden_layers
                    ),
                )
                # Synchronize parameters so that the model is consistent
                # sync all params across dp
                for name, param in sorted(model.named_parameters(), key=lambda x: x[0]):
                    dist.all_reduce(param, op=dist.ReduceOp.AVG, group=self.parallel_context.dp_pg)

                # sync tied params across tied groups
                for (_, group_ranks), param in sorted(
                    get_tied_id_to_param(
                        parameters=model.parameters(),
                        root_module=normalized_model,
                    ).items(),
                    key=lambda x: x[0],
                ):
                    group = self.parallel_context.world_ranks_to_pg[group_ranks]
                    dist.all_reduce(param, op=dist.ReduceOp.AVG, group=group)
            else:
                raise ValueError(f"Unsupported {self.config.model.init_method}")

        return model

    def _init_model(
        self,
        model_builder: Callable[[], NanotronModel],
        target_pp_ranks: Optional[List[int]] = None,
    ) -> NanotronModel:
        config = self.config
        parallel_context = self.parallel_context

        parallel_config = config.parallelism
        make_ddp = not (config.optimizer.accumulate_grad_in_fp32 and config.optimizer.zero_stage > 0)

        # Build model and set pp ranks
        model = self.build_model(
            parallel_context=parallel_context,
            dtype=config.model.dtype,
            target_pp_ranks=target_pp_ranks,
            model_builder=model_builder,
        )

        # Initialize rotary embeddings
        for module in model.modules():
            if not isinstance(module, RotaryEmbedding):
                continue
            module.init_rotary_embeddings()

        # Mark some parameters as tied
        mark_tied_parameters(model=model, parallel_context=parallel_context, parallel_config=parallel_config)

        # count number of parameters
        num_params = sum(p.numel() for p in model.parameters())
        size_params = sum(p.numel() * p.element_size() for p in model.parameters())
        total_params = torch.tensor(num_params, device="cuda")
        total_size = torch.tensor(size_params, device="cuda")
        dist.all_reduce(total_params, group=parallel_context.tp_pg, async_op=False, op=dist.ReduceOp.SUM)  # TP
        dist.all_reduce(total_params, group=parallel_context.pp_pg, async_op=False, op=dist.ReduceOp.SUM)  # PP
        dist.all_reduce(total_size, group=parallel_context.tp_pg, async_op=False, op=dist.ReduceOp.SUM)
        dist.all_reduce(total_size, group=parallel_context.pp_pg, async_op=False, op=dist.ReduceOp.SUM)

        # TODO @nouamanetazi: better memory logs
        log_rank(
            f"Total number of parameters: {human_format(total_params.item())} ({total_size.item() / 1024**2:.2f}MiB)",
            logger=logger,
            level=logging.INFO,
            group=parallel_context.world_pg,
            rank=0,
        )
        log_rank(
            f"Local number of parameters: {human_format(num_params)} ({size_params / 1024**2:.2f}MiB)",
            logger=logger,
            level=logging.INFO,
            group=parallel_context.dp_pg,
            rank=0,
        )
        log_rank(
            f"[After model building] Memory usage: {torch.cuda.memory_allocated() / 1024**2:.2f}MiB."
            f" Peak allocated: {torch.cuda.max_memory_allocated() / 1024**2:.2f}MiB"
            f" Peak reserved: {torch.cuda.max_memory_reserved() / 1024**2:.2f}MiB",
            logger=logger,
            level=logging.INFO,
            group=parallel_context.dp_pg,
            rank=0,
        )

        # Model make it DDP
        if make_ddp is True:
            # Check that the model has at least one grad. Necessary for DDP
            # check_model_has_grad(model=model, parallel_context=parallel_context)
            # TODO @thomasw21: DDP doesn't support broadcasting complex buffers (and we don't really need that broadcasting anyway)
            model = DistributedDataParallel(
                model,
                process_group=parallel_context.dp_pg,
                broadcast_buffers=False,
                bucket_cap_mb=config.model.ddp_bucket_cap_mb,
            )

        # Sanity check the model, all parameters must be NanotronParameter (either tied or sharded)
        sanity_check(root_module=model)

        return model

    def setup_log_writers(
        self,
    ) -> Optional[LoggerWriter]:
        """Setup all log writers on the appropriate ranks

        Args:
            config (Config): The config object
            logger_ranks (Iterable[int]): The ranks that should log
            parallel_context (DistributedProcessGroups): The distributed process groups
        """
        if dist.get_rank(self.parallel_context.world_pg) in self.logger_ranks:
            loggerwriter = LoggerWriter(global_step=self.config.tokens.train_steps)
        else:
            loggerwriter = None

        return loggerwriter

    def pre_save_checkpoint(self):
        pass

    def post_save_checkpoint(self):
        pass

    def save_checkpoint(self) -> Path:
        self.pre_save_checkpoint()

        checkpoints_path = self.config.checkpoints.checkpoints_path
        checkpoint_path = checkpoints_path / f"{self.iteration_step}"
        if self.config.checkpoints.checkpoints_path_is_shared_file_system:
            should_mkdir = dist.get_rank(self.parallel_context.world_pg) == 0
        else:
            should_mkdir = bool(int(os.environ.get("LOCAL_RANK", None)) == 0)
        if should_mkdir:
            checkpoint_path.mkdir(parents=True, exist_ok=True)
        dist.barrier(self.parallel_context.world_pg)

        log_rank(f"Saving checkpoint at {checkpoint_path}", logger=logger, level=logging.WARNING, rank=0)
        checkpoint_metadata = {
            "last_train_step": self.iteration_step,
            # TODO: @nouamanetazi: Add more metadata to the checkpoint to be able to resume dataloader states properly
            "consumed_train_samples": self.consumed_train_samples,
        }

        # Update step/samples numbers before we save the config
        self.config.general.step = self.iteration_step
        self.config.general.consumed_train_samples = self.consumed_train_samples

        save(
            model=self.normalized_model,
            optimizer=self.optimizer,
            lr_scheduler=self.lr_scheduler,
            should_save_model=bool(
                dist.get_rank(self.parallel_context.dp_pg) == 0
            ),  # We only save the weights on DP==0
            should_save_optimizer=True,
            should_save_lr_scheduler=bool(
                dist.get_rank(self.parallel_context.world_pg) == 0
            ),  # We only save the lr_scheduler on world_rank==0
            should_save_config=bool(
                dist.get_rank(self.parallel_context.world_pg) == 0
            ),  # We only save the config on world_rank==0
            parallel_context=self.parallel_context,
            root_folder=checkpoint_path,
            checkpoint_metadata=checkpoint_metadata,
            config=self.config,
        )
        save_random_states(
            random_states=self.random_states, parallel_context=self.parallel_context, root_folder=checkpoint_path
        )
        with open(checkpoints_path / "latest.txt", mode="w") as fo:
            fo.write(f"{self.iteration_step}")

        if hasattr(self.model_config, "to_json_file"):
            self.model_config.to_json_file(checkpoint_path / "model_config.json")
        else:
            with open(checkpoint_path / "model_config.json", mode="w") as fo:
                fo.write(json.dumps(asdict(self.model_config)))

        self.post_save_checkpoint()

        return checkpoint_path

def mark_tied_parameters(
    model: NanotronModel, parallel_context: ParallelContext, parallel_config: Optional[ParallelismArgs] = None
):
    # Tie embeddings
    embeddings_lm_head_tied_names = model.get_embeddings_lm_head_tied_names()
    if len(embeddings_lm_head_tied_names) > 0:
        shared_embeddings = [
            (
                target,
                (
                    parallel_context.world_rank_matrix[
                        get_pp_rank_of(target, module=model),
                        dist.get_rank(parallel_context.dp_pg),
                        dist.get_rank(parallel_context.tp_pg),
                    ],
                ),
            )
            for target in embeddings_lm_head_tied_names
        ]
        tie_parameters(
            root_module=model, ties=shared_embeddings, parallel_context=parallel_context, reduce_op=dist.ReduceOp.SUM
        )

    # Sync all parameters that have the same name and that are not sharded
    assert not isinstance(model, DistributedDataParallel), "model shouldn't be DDP at this point"
    for module_name, module in model.named_modules():
        for param_name, param in module.named_parameters(recurse=False):
            name = f"{module_name}.{param_name}"

            if isinstance(model, GPTForTraining) and ".qkv.kv." in name:
                assert param.is_tied, f"Expected {name} to already be synced"
                # kv is deliberately skipped as it's tied in model init (_mark_kv_parameters_in_module_as_tied)
                continue

            # if isinstance(model, Starcoder2ForTraining) and ".qkv.kv." in name
            #     assert param.is_tied, f"Expected {name} to already be synced"
            #     # kv is deliberately skipped as it's tied in model init (_mark_kv_parameters_in_module_as_tied)
            #     continue

            if isinstance(param, NanotronParameter) and param.is_sharded:
                continue

            if isinstance(module, TensorParallelRowLinear) and "bias" == param_name:
                # bias for TensorParallelRowLinear only exists on TP=0 so we don't need to tie it
                continue

            shared_weights = [
                (
                    name,
                    # This adds all the tp_ranks in one go
                    tuple(
                        sorted(
                            parallel_context.world_rank_matrix[
                                dist.get_rank(parallel_context.pp_pg), dist.get_rank(parallel_context.dp_pg), :
                            ]
                        )
                    ),
                )
            ]

            if parallel_config is None or parallel_config.tp_mode is TensorParallelLinearMode.ALL_REDUCE:
                # We add `reduce_op=None` in order to signal that the weight are synced by design without needing to reduce
                # when TP=2 we have LN that is duplicated across TP, so by design it's tied
                reduce_op = None
            else:
                reduce_op = dist.ReduceOp.SUM

            tie_parameters(
                root_module=model, ties=shared_weights, parallel_context=parallel_context, reduce_op=reduce_op
            )

    create_pg_for_tied_weights(root_module=model, parallel_context=parallel_context)<|MERGE_RESOLUTION|>--- conflicted
+++ resolved
@@ -2,15 +2,17 @@
 import json
 import os
 import shutil
-import sys
 import time
 from dataclasses import asdict
 from pathlib import Path
 from pprint import pformat
-from typing import Callable, Dict, Iterable, Iterator, List, Optional, Tuple, Union, Type
+from typing import Callable, Dict, Iterable, Iterator, List, Optional, Tuple, Type, Union
 
 import numpy as np
 import torch
+from torch.nn.parallel import DistributedDataParallel
+
+from nanotron import distributed as dist
 from nanotron import logging
 from nanotron.config import (
     Config,
@@ -19,21 +21,23 @@
     RandomInit,
     get_config_from_file,
 )
-<<<<<<< HEAD
-from nanotron.core import distributed as dist
-from nanotron.core.clip_grads import clip_grad_norm
-from nanotron.core.parallel.data_parallelism.utils import sync_gradients_across_dp
-from nanotron.core.parallel.parameters import NanotronParameter, sanity_check
-from nanotron.core.parallel.pipeline_parallelism.block import PipelineBlock
-from nanotron.core.parallel.pipeline_parallelism.engine import (
-=======
-from nanotron import distributed as dist
+from nanotron.dataloader import sanity_check_dataloader
+from nanotron.helpers import (
+    _vocab_size_with_padding,
+    get_profiler,
+    init_optimizer_and_grad_accumulator,
+    init_random_states,
+    log_throughput,
+    lr_scheduler_builder,
+)
+from nanotron.logging import LoggerWriter, LogItem, human_format, log_rank, set_logger_verbosity_format
+from nanotron.models import NanotronModel
 from nanotron.optim.clip_grads import clip_grad_norm
+from nanotron.parallel import ParallelContext
 from nanotron.parallel.data_parallel.utils import sync_gradients_across_dp
-from nanotron.parallel.parameters import NanotronParameter, check_model_has_grad, sanity_check
+from nanotron.parallel.parameters import NanotronParameter, sanity_check
 from nanotron.parallel.pipeline_parallel.block import PipelineBlock
 from nanotron.parallel.pipeline_parallel.engine import (
->>>>>>> 2be81dc3
     PipelineEngine,
 )
 from nanotron.parallel.pipeline_parallel.tensor_pointer import TensorPointer
@@ -51,26 +55,12 @@
 from nanotron.random import (
     set_random_seed,
 )
-from nanotron.utils import init_method_normal, scaled_init_method_normal, init_on_device_and_dtype
-from nanotron.sanity_checks import assert_tensor_synced_across_pg
-from nanotron.dataloader import sanity_check_dataloader
-from nanotron.parallel import ParallelContext
-from nanotron.helpers import (
-    _vocab_size_with_padding,
-    get_profiler,
-    init_optimizer_and_grad_accumulator,
-    init_random_states,
-    log_throughput,
-    lr_scheduler_builder,
+from nanotron.sanity_checks import (
+    after_optim_step_sanity_checks,
+    after_tbi_sanity_checks,
+    before_optim_step_sanity_checks,
+    before_tbi_sanity_checks,
 )
-from nanotron.sanity_checks import (
-    after_tbi_sanity_checks,
-    before_tbi_sanity_checks,
-    before_optim_step_sanity_checks,
-    after_optim_step_sanity_checks
-)
-from nanotron.logging import LoggerWriter, LogItem, human_format, log_rank, set_logger_verbosity_format
-from nanotron.models import NanotronModel
 from nanotron.serialize import (
     load_lr_scheduler,
     load_meta,
@@ -80,7 +70,7 @@
     save,
     save_random_states,
 )
-from torch.nn.parallel import DistributedDataParallel
+from nanotron.utils import init_method_normal, init_on_device_and_dtype, scaled_init_method_normal
 
 if int(os.environ.get("USE_FAST", 0)) == 1:
     # We import the fast versions
@@ -90,9 +80,9 @@
     from nanotron.models.fast.starcoder2 import Starcoder2ForTraining
 else:
     from nanotron.models.falcon import FalconForTraining
+    from nanotron.models.fast.starcoder2 import Starcoder2ForTraining
     from nanotron.models.gpt2 import GPTForTraining
     from nanotron.models.llama import LlamaForTraining, RotaryEmbedding
-    from nanotron.models.fast.starcoder2 import Starcoder2ForTraining
 
 logger = logging.get_logger(__name__)
 
@@ -154,7 +144,9 @@
             parallel_config=self.config.parallelism, tp_pg=self.parallel_context.tp_pg
         )
         self.model = self.init_model()  # Defines self.model
-        self.normalized_model: NanotronModel = self.model.module if isinstance(self.model, DistributedDataParallel) else self.model
+        self.normalized_model: NanotronModel = (
+            self.model.module if isinstance(self.model, DistributedDataParallel) else self.model
+        )
 
         # Init optimizer
         self.optimizer, self.grad_accumulator = init_optimizer_and_grad_accumulator(
@@ -162,15 +154,11 @@
         )
         if self.init_checkpoint_path is not None:
             load_optimizer(
-<<<<<<< HEAD
+                optimizer=self.optimizer,
+                parallel_context=self.parallel_context,
+                root_folder=self.init_checkpoint_path,
                 param_shard_metadata=self.param_shard_metadata,
                 model=self.model,
-                optimizer=self.optimizer,
-                parallel_context=self.parallel_context,
-                root_folder=checkpoint_path,
-=======
-                optimizer=self.optimizer, parallel_context=self.parallel_context, root_folder=self.init_checkpoint_path
->>>>>>> 2be81dc3
             )
 
         # Init learning rate scheduler
@@ -189,7 +177,9 @@
         self.start_iteration_step: int
         self.consumed_train_samples: int
         if self.init_checkpoint_path is not None:
-            checkpoint_metadata = load_meta(parallel_context=self.parallel_context, root_folder=self.init_checkpoint_path)
+            checkpoint_metadata = load_meta(
+                parallel_context=self.parallel_context, root_folder=self.init_checkpoint_path
+            )
             log_rank(str(checkpoint_metadata), logger=logger, level=logging.INFO, rank=0)
             self.start_iteration_step = checkpoint_metadata.metas["last_train_step"]
             self.consumed_train_samples = checkpoint_metadata.metas["consumed_train_samples"]
@@ -368,7 +358,7 @@
             named_parameters = [
                 (
                     param.get_tied_info().get_full_name_from_module_id_to_prefix(
-                        module_id_to_prefix=self.module_id_to_prefix
+                        module_id_to_prefix=self.normalized_model.module_id_to_prefix
                     )
                     if param.is_tied
                     else name,
@@ -393,7 +383,9 @@
                 max_norm=self.config.optimizer.clip_grad,
             )
 
-        before_optim_step_sanity_checks(self.config, self.parallel_context, self.normalized_model, self.grad_accumulator)
+        before_optim_step_sanity_checks(
+            self.config, self.parallel_context, self.normalized_model, self.grad_accumulator
+        )
 
         # Compute DP average loss and overlap with optimizer step
         if isinstance(outputs[0]["loss"], torch.Tensor):
@@ -414,7 +406,9 @@
         # Update the learning rate
         self.lr_scheduler.step()
 
-        after_optim_step_sanity_checks(self.config, self.parallel_context, self.normalized_model, self.grad_accumulator)
+        after_optim_step_sanity_checks(
+            self.config, self.parallel_context, self.normalized_model, self.grad_accumulator
+        )
 
         if handle is not None:
             handle.wait()
@@ -613,16 +607,10 @@
         reloaded_from_checkpoint = False
         if self.init_checkpoint_path is not None:
             # Reload from a training checkpoint
-<<<<<<< HEAD
-            log_rank(f"Loading weights from {checkpoint_path}", logger=logger, level=logging.INFO, rank=0)
-            # TODO(xrsrke): decouple load_weights, and load_optimizer
+            log_rank(f"Loading weights from {self.init_checkpoint_path}", logger=logger, level=logging.INFO, rank=0)
             self.param_shard_metadata = load_weights(
-                model=normalized_model, parallel_context=self.parallel_context, root_folder=checkpoint_path
-            )
-=======
-            log_rank(f"Loading weights from {self.init_checkpoint_path}", logger=logger, level=logging.INFO, rank=0)
-            load_weights(model=normalized_model, parallel_context=self.parallel_context, root_folder=self.init_checkpoint_path)
->>>>>>> 2be81dc3
+                model=normalized_model, parallel_context=self.parallel_context, root_folder=self.init_checkpoint_path
+            )
             reloaded_from_checkpoint = True
         if not reloaded_from_checkpoint:
             log_rank("No checkpoint path provided.", logger=logger, level=logging.INFO)
@@ -823,6 +811,7 @@
 
         return checkpoint_path
 
+
 def mark_tied_parameters(
     model: NanotronModel, parallel_context: ParallelContext, parallel_config: Optional[ParallelismArgs] = None
 ):
