--- conflicted
+++ resolved
@@ -310,13 +310,9 @@
         )
 
         # NOTE: Only supported for training (TODO(fmom): position_ids not supported yet)
-<<<<<<< HEAD
         self.flash_rotary_embedding = FlashRotaryEmbedding(
             dim=self.d_qk, interleaved=config.rope_interleaved, base=config.rope_theta
         )
-=======
-        self.flash_rotary_embedding = FlashRotaryEmbedding(dim=self.d_qk, base=config.rope_theta, interleaved=True)
->>>>>>> e3ec5e34
 
         self.o_proj = TensorParallelRowLinear(
             config.num_attention_heads * self.d_qk,
